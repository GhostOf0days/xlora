import collections
import json
import os
from typing import Any, Callable, List, Optional, Tuple, Union

import peft
import safetensors  # type: ignore
import torch
from peft.peft_model import PeftModel
from peft.tuners import lora
from peft.tuners.tuners_utils import BaseTuner  # type: ignore
from torch import Tensor

from xlora.xlora_classifier import xLoRAClassifier
from xlora.xlora_config import xLoRAConfig


class xLoRALayer:
    """
    A xLoRALayer wraps any LoraLayer and performs the xLoRA operation on the LoRA adaptors specified.
    Its primary API is the forward method, which uses the scalings from xlora_state to execute the
    xLoRA algorithm. To avoid a RuntimeException, set the scaling state.
    """

    def __init__(
        self,
        model: PeftModel,
        target: lora.LoraLayer,
        target_forward: Callable[..., Any],
        scaling_keys: List[str],
        layer_number: int,
    ) -> None:
        self.model = model
        self.target_forward = target_forward
        self.target = target
        self.scaling_keys = scaling_keys
        self.layer_number = layer_number
        self.disabled = False

    @staticmethod
    def apply_scalings_to_x(x: torch.Tensor, scalings: torch.Tensor, adapter: int, layer: int) -> torch.Tensor:
        scalings = scalings[:, layer, adapter].unsqueeze(1).unsqueeze(1)
        return x * scalings


class xLoRALinearLayer(xLoRALayer):
    def __init__(
        self,
        target: lora.Linear,
        target_forward: Callable[..., Any],
        scaling_keys: List[str],
        layer_number: int,
    ) -> None:
        super().__init__(target, target_forward, scaling_keys, layer_number)

    def forward(self, x: Tensor, *args: Any, **kwargs: Any) -> Tensor:
        """
        This method is designed to be a drop-in-replacement for the peft LoRA layers' .forward method.
        To use it, a bound method must be created (bound to an instance of the xLoRALayer class).
        """

<<<<<<< HEAD
        previous_dtype = x.dtype
        xlora_scalings = xlora_state.get_scalings()

        if self.target.disable_adapters:
            if self.target.merged:
                self.target.unmerge()
            result = self.target.base_layer(x, *args, **kwargs)
        elif self.target.merged:
            result = self.target.base_layer(x, *args, **kwargs)
        else:
            result = self.target.base_layer(x, *args, **kwargs)
            for adapter_n, active_adapter in enumerate(self.target.active_adapters):
                if active_adapter not in self.target.lora_A.keys():
                    continue
                lora_A = self.target.lora_A[active_adapter]
                lora_B = self.target.lora_B[active_adapter]
                dropout = self.target.lora_dropout[active_adapter]
                scaling = self.target.scaling[active_adapter]
                x = x.to(lora_A.weight.dtype)  # type: ignore
                x = self.apply_scalings_to_x(x, xlora_scalings, adapter_n, self.layer_number)
                result += lora_B(lora_A(dropout(x))) * scaling

        result = result.to(previous_dtype)
=======
        outputs: List[Tensor] = []
        if self.top_k_lora is None:
            for batch_x, batch_scalings in zip(x, self.model.internal_xlora_scalings):  # type: ignore
                layer_batch_scalings = batch_scalings[self.layer_number]
                if not self.disabled:
                    self.scale_adapters(self.target, layer_batch_scalings, self.scaling_keys)
                    output = self.target_forward(batch_x.unsqueeze(dim=0), *args, **kwargs)
                    outputs.append(output)
                    self.unscale_adapters(self.target, layer_batch_scalings, self.scaling_keys)
                else:  # If disabled just run the model w/o adapters and w/o scaling NOTE(EricLBuehler): not implemented
                    output = self.target_forward(batch_x.unsqueeze(dim=0), *args, **kwargs)
                    outputs.append(output)
        else:
            for batch_x, batch_scalings in zip(x, self.model.internal_xlora_scalings):  # type: ignore
                layer_batch_scalings = batch_scalings[self.layer_number]

                (topk_scalings, indices) = torch.topk(input=layer_batch_scalings, k=self.top_k_lora)
                indices = list(indices)
                adapters = [self.scaling_keys[i] for i in indices]

                if not self.disabled:
                    self.scale_adapters(self.target, topk_scalings, adapters)
                    output = self.target_forward(batch_x.unsqueeze(dim=0), *args, **kwargs)
                    outputs.append(output)
                    self.unscale_adapters(self.target, topk_scalings, adapters)
                else:  # If disabled just run the model w/o adapters and w/o scaling NOTE(EricLBuehler): not implemented
                    output = self.target_forward(batch_x.unsqueeze(dim=0), *args, **kwargs)
                    outputs.append(output)

        result = torch.cat(outputs, dim=0)
>>>>>>> 6b2fbe15
        return result


class xLoRAEmbeddingLayer(xLoRALayer):
    def __init__(
        self,
        target: lora.Embedding,
        target_forward: Callable[..., Any],
        scaling_keys: List[str],
        layer_number: int,
    ) -> None:
        super().__init__(target, target_forward, scaling_keys, layer_number)

    def forward(self, x: Tensor, *args: Any, **kwargs: Any) -> Tensor:
        """
        This method is designed to be a drop-in-replacement for the peft LoRA layers' .forward method.
        To use it, a bound method must be created (bound to an instance of the xLoRALayer class).
        """

        xlora_scalings = xlora_state.get_scalings()

        # TODO: no dtype conversion here, unlike in Linear, is that correct?
        if self.target.disable_adapters:
            if self.target.merged:
                self.target.unmerge()
            result = self.target.base_layer(x, *args, **kwargs)
        elif self.target.merged:
            result = self.target.base_layer(x, *args, **kwargs)
        else:
            result = self.target.base_layer(x, *args, **kwargs)
            for adapter_n, active_adapter in enumerate(self.target.active_adapters):
                if active_adapter not in self.target.lora_embedding_A:
                    continue
                embedding_A = self.target.lora_embedding_A[active_adapter].T
                embedding_B = self.target.lora_embedding_B[active_adapter].T
                scaling = self.target.scaling[active_adapter]
                x = self.apply_scalings_to_x(x, xlora_scalings, adapter_n, self.layer_number)
                after_A = self.target._embed(x, embedding_A)  # type: ignore
                result += (after_A @ embedding_B) * scaling

        return result


class xLoRAConv2dLayer(xLoRALayer):
    def __init__(
        self,
        target: lora.Conv2d,
        target_forward: Callable[..., Any],
        scaling_keys: List[str],
        layer_number: int,
    ) -> None:
        super().__init__(target, target_forward, scaling_keys, layer_number)

    def forward(self, x: Tensor, *args: Any, **kwargs: Any) -> Tensor:
        """
        This method is designed to be a drop-in-replacement for the peft LoRA layers' .forward method.
        To use it, a bound method must be created (bound to an instance of the xLoRALayer class).
        """

        previous_dtype = x.dtype
        xlora_scalings = xlora_state.get_scalings()

        if self.target.disable_adapters:
            if self.target.merged:
                self.target.unmerge()
            result = self.target.base_layer(x, *args, **kwargs)
        elif self.target.merged:
            result = self.target.base_layer(x, *args, **kwargs)
        else:
            result = self.target.base_layer(x, *args, **kwargs)
            for adapter_n, active_adapter in enumerate(self.target.active_adapters):
                if active_adapter not in self.target.lora_A.keys():
                    continue
                lora_A = self.target.lora_A[active_adapter]
                lora_B = self.target.lora_B[active_adapter]
                dropout = self.target.lora_dropout[active_adapter]
                scaling = self.target.scaling[active_adapter]
                x = x.to(lora_A.weight.dtype)  # type: ignore
                x = self.apply_scalings_to_x(x, xlora_scalings, adapter_n, self.layer_number)
                result += lora_B(lora_A(dropout(x))) * scaling

        result = result.to(previous_dtype)
        return result


class BaseTunerWrapper:
    def __init__(self, base_model: BaseTuner, classifier: xLoRAClassifier):
        self.model = base_model.model
        self.classifier = classifier

    def forward(self, *args, **kwargs):
        return self.model(*args, **kwargs)  # Important to *call* the model


class PeftModelWrapper:
    def __init__(
        self,
        base_model: PeftModel,
        base_model_save: Callable[..., None],
        config: xLoRAConfig,
        base_model_get_nb_trainable_parameters: Callable[..., Tuple[int, int]],
    ):
        self.model = base_model
        self.base_model_save = base_model_save
        self.config = config
        self.base_model_get_nb_trainable_parameters = base_model_get_nb_trainable_parameters

    def print_scalings_predictions(self, n_predictions_lifetime: int):
        """
        Print the scaling states for the next n classifier predictions (i.e. forward, generate passes)
        """
        classifier: xLoRAClassifier = self.model.internal_xlora_classifier  # type: ignore
        classifier.n_predictions_lifetime = n_predictions_lifetime

    def enable_scalings_logging(self):
        """
        Enable scalings logging.
        """
        classifier: xLoRAClassifier = self.model.internal_xlora_classifier  # type: ignore
        classifier.scalings_logging = True

    def disable_scalings_logging(self):
        """
        Disable scalings logging, clearing the log.
        """
        classifier: xLoRAClassifier = self.model.internal_xlora_classifier  # type: ignore
        classifier.scalings_logging = False
        classifier.log_scalings = []

    def flush_log_scalings(self, path: str):
        """
        Write the scalings log (a tensor of shape (num_logged, batch_size, n_layers, n_classes)) to the specified path.
        """
        classifier: xLoRAClassifier = self.model.internal_xlora_classifier  # type: ignore
        classifier.flush_log_scalings(path)

    def get_nb_trainable_parameters(self) -> Tuple[int, int]:
        """
        Returns the number of trainable parameters and number of all parameters in the model.
        """
        model_trainable_params, model_all_param = self.base_model_get_nb_trainable_parameters()

        classifier: xLoRAClassifier = self.model.internal_xlora_classifier  # type: ignore
        xlora_trainable_params, xlora_all_param = classifier.get_nb_trainable_parameters()

        trainable_params, all_param = (
            (model_trainable_params + xlora_trainable_params),
            (model_all_param + xlora_all_param),
        )

        return trainable_params, all_param

    def print_trainable_parameters(self):
        """
        Prints the number of trainable parameters in the model, including of the xLoRA classifier.
        """
        trainable_params, all_param = self.get_nb_trainable_parameters()

        print(
            f"trainable params: {trainable_params:,d} || "
            f"all params: {all_param:,d} || "
            f"trainable%: {100 * trainable_params / all_param:.4f}"
        )

    def set_use_trainable_adapters(self, use_trainable_adapters: bool):
        """
        Set the adapters to trainable or not trainable.
        """
        for name, param in self.model.base_model.named_parameters():
            if "lora_" in name:
                param.requires_grad = use_trainable_adapters

        self.config.use_trainable_adapters = use_trainable_adapters

    def save_pretrained(
        self,
        save_directory: str,
        safe_serialization: bool = True,
        selected_adapters: Optional[List[str]] = None,
        save_embedding_layers: Union[str, bool] = "auto",
        is_main_process: bool = True,
        **kwargs: Any,
    ) -> None:
        r"""
        This function saves the classifier weights to a directory. It is the counerpart to `from_pretrained`.

        Args:
            save_directory (`str`):
                Directory where the adapter model and configuration files will be saved (will be created if it does not
                exist).
            safe_serialization (`bool`, *optional*):
                Whether to save the adapter files in safetensors format, defaults to `True`.
            is_main_process (`bool`, *optional*):
                Whether the process calling this is the main process or not. Will default to `True`. Will not save the
                checkpoint if not on the main process, which is important for multi device setups (e.g. DDP).
        """
        if os.path.isfile(save_directory):
            raise ValueError(f"Provided path ({save_directory}) should be a directory, not a file")

        if is_main_process:
            os.makedirs(save_directory, exist_ok=True)

        classifier: xLoRAClassifier = self.model.internal_xlora_classifier  # type: ignore

        conf = classifier.config.__dict__.copy()
        del conf["device"]
        with open(os.path.join(save_directory, "xlora_config.json"), "w") as f:
            json.dump(conf, f)

        if self.config.use_trainable_adapters:
            if is_main_process:
                os.makedirs(os.path.join(save_directory, "adapters"), exist_ok=True)
            self.base_model_save(
                save_directory=os.path.join(save_directory, "adapters"),
                safe_serialization=safe_serialization,
                is_main_process=is_main_process,
                selected_adapters=selected_adapters,
                save_embedding_layers=save_embedding_layers,
                **kwargs,
            )

        state_dict = classifier.state_dict()
        if safe_serialization:
            # https://github.com/huggingface/peft/blob/main/src/peft/peft_model.py#L223
            if is_main_process and safe_serialization:
                # Section copied from: https://github.com/huggingface/transformers/blob/main/src/transformers/modeling_utils.py#L2111-L2134
                # Safetensors does not allow tensor aliasing.
                # We're going to remove aliases before saving
                ptrs: collections.defaultdict[
                    Union[Tuple[torch.device, int, int], int], List[str]
                ] = collections.defaultdict(list)
                for name, tensor in state_dict.items():
                    # Sometimes in the state_dict we have non-tensor objects.
                    # e.g. in bitsandbytes we have some `str` objects in the state_dict
                    if isinstance(tensor, torch.Tensor):
                        ptrs[peft.utils.other.id_tensor_storage(tensor)].append(name)
                    else:
                        # In the non-tensor case, fall back to the pointer of the object itself
                        ptrs[id(tensor)].append(name)

                # These are all the pointers of shared tensors.
                shared_ptrs = {ptr: names for ptr, names in ptrs.items() if len(names) > 1}

                for _, names in shared_ptrs.items():
                    # Here we just clone the shared tensors to avoid tensor aliasing which is
                    # not supported in safetensors.
                    for shared_tensor_name in names[1:]:
                        state_dict[shared_tensor_name] = state_dict[shared_tensor_name].clone()

                safetensors.torch.save_file(  # type: ignore
                    state_dict, os.path.join(save_directory, "xlora_classifier.safetensors"), metadata={"format": "pt"}
                )
        elif is_main_process:
            torch.save(state_dict, os.path.join(save_directory, "xlora_classifier.pt"))<|MERGE_RESOLUTION|>--- conflicted
+++ resolved
@@ -46,12 +46,13 @@
 class xLoRALinearLayer(xLoRALayer):
     def __init__(
         self,
+        model: PeftModel,
         target: lora.Linear,
         target_forward: Callable[..., Any],
         scaling_keys: List[str],
         layer_number: int,
     ) -> None:
-        super().__init__(target, target_forward, scaling_keys, layer_number)
+        super().__init__(model, target, target_forward, scaling_keys, layer_number)
 
     def forward(self, x: Tensor, *args: Any, **kwargs: Any) -> Tensor:
         """
@@ -59,9 +60,8 @@
         To use it, a bound method must be created (bound to an instance of the xLoRALayer class).
         """
 
-<<<<<<< HEAD
         previous_dtype = x.dtype
-        xlora_scalings = xlora_state.get_scalings()
+        xlora_scalings: Tensor = self.model.internal_xlora_scalings  # type: ignore
 
         if self.target.disable_adapters:
             if self.target.merged:
@@ -83,50 +83,19 @@
                 result += lora_B(lora_A(dropout(x))) * scaling
 
         result = result.to(previous_dtype)
-=======
-        outputs: List[Tensor] = []
-        if self.top_k_lora is None:
-            for batch_x, batch_scalings in zip(x, self.model.internal_xlora_scalings):  # type: ignore
-                layer_batch_scalings = batch_scalings[self.layer_number]
-                if not self.disabled:
-                    self.scale_adapters(self.target, layer_batch_scalings, self.scaling_keys)
-                    output = self.target_forward(batch_x.unsqueeze(dim=0), *args, **kwargs)
-                    outputs.append(output)
-                    self.unscale_adapters(self.target, layer_batch_scalings, self.scaling_keys)
-                else:  # If disabled just run the model w/o adapters and w/o scaling NOTE(EricLBuehler): not implemented
-                    output = self.target_forward(batch_x.unsqueeze(dim=0), *args, **kwargs)
-                    outputs.append(output)
-        else:
-            for batch_x, batch_scalings in zip(x, self.model.internal_xlora_scalings):  # type: ignore
-                layer_batch_scalings = batch_scalings[self.layer_number]
-
-                (topk_scalings, indices) = torch.topk(input=layer_batch_scalings, k=self.top_k_lora)
-                indices = list(indices)
-                adapters = [self.scaling_keys[i] for i in indices]
-
-                if not self.disabled:
-                    self.scale_adapters(self.target, topk_scalings, adapters)
-                    output = self.target_forward(batch_x.unsqueeze(dim=0), *args, **kwargs)
-                    outputs.append(output)
-                    self.unscale_adapters(self.target, topk_scalings, adapters)
-                else:  # If disabled just run the model w/o adapters and w/o scaling NOTE(EricLBuehler): not implemented
-                    output = self.target_forward(batch_x.unsqueeze(dim=0), *args, **kwargs)
-                    outputs.append(output)
-
-        result = torch.cat(outputs, dim=0)
->>>>>>> 6b2fbe15
         return result
 
 
 class xLoRAEmbeddingLayer(xLoRALayer):
     def __init__(
         self,
+        model: PeftModel,
         target: lora.Embedding,
         target_forward: Callable[..., Any],
         scaling_keys: List[str],
         layer_number: int,
     ) -> None:
-        super().__init__(target, target_forward, scaling_keys, layer_number)
+        super().__init__(model, target, target_forward, scaling_keys, layer_number)
 
     def forward(self, x: Tensor, *args: Any, **kwargs: Any) -> Tensor:
         """
@@ -134,7 +103,7 @@
         To use it, a bound method must be created (bound to an instance of the xLoRALayer class).
         """
 
-        xlora_scalings = xlora_state.get_scalings()
+        xlora_scalings: Tensor = self.model.internal_xlora_scalings  # type: ignore
 
         # TODO: no dtype conversion here, unlike in Linear, is that correct?
         if self.target.disable_adapters:
@@ -161,12 +130,13 @@
 class xLoRAConv2dLayer(xLoRALayer):
     def __init__(
         self,
+        model: PeftModel,
         target: lora.Conv2d,
         target_forward: Callable[..., Any],
         scaling_keys: List[str],
         layer_number: int,
     ) -> None:
-        super().__init__(target, target_forward, scaling_keys, layer_number)
+        super().__init__(model, target, target_forward, scaling_keys, layer_number)
 
     def forward(self, x: Tensor, *args: Any, **kwargs: Any) -> Tensor:
         """
@@ -175,7 +145,7 @@
         """
 
         previous_dtype = x.dtype
-        xlora_scalings = xlora_state.get_scalings()
+        xlora_scalings: Tensor = self.model.internal_xlora_scalings  # type: ignore
 
         if self.target.disable_adapters:
             if self.target.merged:
