import json
import os
<<<<<<< HEAD
from typing import Dict, List, Tuple, Union
=======
from typing import Dict, List, Optional, Union
>>>>>>> 6b2fbe15

import peft
import safetensors  # type: ignore
import torch
import tqdm  # type: ignore
from peft.peft_model import PeftModel
from peft.tuners import lora
from transformers import PreTrainedModel  # type: ignore

from .xlora_classifier import xLoRAClassifier
from .xlora_config import xLoRAConfig
from .xlora_insertion import (
    BaseTunerWrapper,
    PeftModelWrapper,
    xLoRAConv2dLayer,
    xLoRAEmbeddingLayer,
    xLoRALinearLayer,
)


def convert_layers_to_xlora(
    base: PeftModel,
    verbose: bool,
) -> int:
    """
    Returns the number of swapped layers.
    """
    assert isinstance(base.base_model, lora.LoraModel)
    total_swapped = 0

    scaling_keys = None
    for module in base.modules():
        if isinstance(module, lora.LoraLayer):
            if not scaling_keys:
                scaling_keys = list(module.scaling.keys())  # NOTE(EricLBuehler): Python 3.7: dicts are ordered!
<<<<<<< HEAD

        if isinstance(module, lora.Linear):
            assert scaling_keys is not None
            new_layer: Union[xLoRALinearLayer, xLoRAEmbeddingLayer, xLoRAConv2dLayer] = xLoRALinearLayer(
                target=module,
                target_forward=module.forward,
                scaling_keys=scaling_keys,
                layer_number=total_swapped,
            )
            module.forward = new_layer.forward  # type: ignore[method-assign]
            total_swapped += 1
        elif isinstance(module, lora.Embedding):
            assert scaling_keys is not None
            new_layer = xLoRAEmbeddingLayer(
=======
            new_layer = xLoRALayer(
                model=base,
>>>>>>> 6b2fbe15
                target=module,
                target_forward=module.forward,
                scaling_keys=scaling_keys,
                layer_number=total_swapped,
            )
            module.forward = new_layer.forward  # type: ignore[method-assign]
            total_swapped += 1
        elif isinstance(module, lora.Conv2d):
            assert scaling_keys is not None
            new_layer = xLoRAConv2dLayer(
                target=module,
                target_forward=module.forward,
                scaling_keys=scaling_keys,
                layer_number=total_swapped,
            )
            module.forward = new_layer.forward  # type: ignore[method-assign]
            total_swapped += 1

    if verbose:
        print(
            f"LoRA -> xLoRA complete: Swapped {total_swapped} LoRA layers (out of {len(list(base.modules()))} modules)."
        )

    return total_swapped


def add_xlora_to_model(
    model: PreTrainedModel,
    xlora_config: xLoRAConfig,
    adapters: Dict[str, str],
    verbose: bool,
) -> PeftModel:
    """
    This method converts all LoRA adapters to xLoRA layers, and it is one of the intended entrypoints
    for use of xLoRA. All LoRA adapters will be frozen, and the xLoRAClassifier is initialized.

    Args:
        model (`PreTrainedModel`):
            The model to add the LoRA adapters to. It may be modified in place.
        verbose (`bool`):
            Display tqdm, total swapping count.
        adapters (`dict`):
            Mapping of adapter names to the LoRA adapter id, as per PeftModel.load_adapter. *They will be automatically loaded*, to use as LoRA experts.
    Returns:
        model (`PeftModel`):
            The new model.
    """

    use_trainable_adapters = xlora_config.use_trainable_adapters
    adapters_items = iter(tqdm.tqdm(adapters.items()))
    first_item = next(adapters_items)
    model_peft = PeftModel.from_pretrained(model, first_item[1], first_item[0], is_trainable=use_trainable_adapters)

    for adapter_name, model_id in adapters_items:
        model_peft.load_adapter(model_id, adapter_name, is_trainable=use_trainable_adapters)

    model_peft.base_model.set_adapter(list(adapters.keys()))

    def hook(module, *args, **kwargs) -> None:
        args_real = args[0]
        kwargs_real: dict = args[1]
        kwargs_real.update(kwargs)

        xlora_classifier: xLoRAClassifier = model_peft.internal_xlora_classifier  # type: ignore

        if "_xlora_classifier_inhibitor_flag" in kwargs_real:
            batch_size = kwargs_real["_xlora_classifier_inhibitor_flag"]

            del kwargs_real["_xlora_classifier_inhibitor_flag"]

            model_peft.internal_xlora_scalings = (
                torch.ones(batch_size, xlora_classifier.n_layers, xlora_classifier.n_classes, #requires_grad=True
                           )
                / xlora_classifier.n_classes
            )  # TODO(EricLBuehler): is the requires_grad=True necessary?

            return

        xlora_scalings = xlora_classifier.forward(
            *args_real,
            **kwargs_real,
        )
        model_peft.internal_xlora_scalings = xlora_scalings  # Set the scalings

    model.register_forward_pre_hook(hook, with_kwargs=True, prepend=True)

    if not use_trainable_adapters:
        model_peft.base_model.eval()
        for name, param in model_peft.base_model.named_parameters():
            if "lora_" in name:
                param.requires_grad = False

    assert isinstance(model_peft.base_model, peft.tuners.lora.LoraModel)

    total_swapped = convert_layers_to_xlora(
        model_peft,
        verbose,
    )

    n_classes = len(adapters)
    xlora_classifier = xLoRAClassifier(model_peft, xlora_config, n_classes, total_swapped)

    # Setup the internal state
    base_model_wrapper = BaseTunerWrapper(model_peft.base_model, xlora_classifier)
    model_peft.base_model.forward = base_model_wrapper.forward  # type: ignore[method-assign]

    peft_model_wrapper = PeftModelWrapper(
        model_peft, model_peft.save_pretrained, xlora_config, model_peft.get_nb_trainable_parameters
    )
    model_peft.save_pretrained = peft_model_wrapper.save_pretrained  # type: ignore[method-assign]

    assert not hasattr(model_peft, "set_use_trainable_adapters")
    model_peft.set_use_trainable_adapters = peft_model_wrapper.set_use_trainable_adapters  # type: ignore

    assert not hasattr(model_peft, "print_scalings_predictions")
    model_peft.print_scalings_predictions = peft_model_wrapper.print_scalings_predictions  # type: ignore

    assert not hasattr(model_peft, "enable_scalings_logging")
    model_peft.enable_scalings_logging = peft_model_wrapper.enable_scalings_logging  # type: ignore

    assert not hasattr(model_peft, "disable_scalings_logging")
    model_peft.disable_scalings_logging = peft_model_wrapper.disable_scalings_logging  # type: ignore

    assert not hasattr(model_peft, "flush_log_scalings")
    model_peft.flush_log_scalings = peft_model_wrapper.flush_log_scalings  # type: ignore

    model_peft.get_nb_trainable_parameters = peft_model_wrapper.get_nb_trainable_parameters  # type: ignore

    model_peft.print_trainable_parameters = peft_model_wrapper.print_trainable_parameters  # type: ignore

    # Setup the model internal state
    assert not hasattr(model_peft, "internal_xlora_classifier")
    model_peft.internal_xlora_classifier = xlora_classifier

    assert not hasattr(model_peft, "internal_xlora_scalings")
    model_peft.internal_xlora_scalings = None  # type: ignore

    return model_peft


def from_pretrained(
    load_directory: str,
    model: PreTrainedModel,
    adapters: Union[List[str], Dict[str, str]],
    verbose: bool,
    device: str,
    from_safetensors: bool = True,
) -> PeftModel:
    """
    Loads a pretrained classifier and potentially adapters from the specified folder while initializing the model. This is the counterpart to `save_pretrained`.
    If trainable adapters was enabled, those saved adapters will be loaded.

    This method is very similar to `add_xlora_to_model`: it converts all LoRA adapters to xLoRA layers, and it is one of
    the intended entrypoints for use of xLoRA. All LoRA adapters will be frozen, and the xLoRAClassifier is initialized.

    Args:
        load_directory (`str`):
            The directory to load the classifier weights from.
        model (`PreTrainedModel`):
            The model to add the LoRA adapters to. It may be modified in place.
        adapters (`list` or `dict`):
            List of adapter names (the keys of the adapters `dict` in `add_xlora_to_model`) OR Mapping of adapter names to the LoRA adapter id, as per PeftModel.load_adapter. *They will be automatically loaded*, to use as LoRA experts.
            Specify the list if the adapters were trainable.
        verbose (`bool`):
            Display tqdm, total swapping count.
        device (`str`):
            Device of the model, used to load the classifier.
        from_safetensors (`bool`, *optional*, defaults to True):
            Whether to load the classifier weights from a .pt or .safetensors file.
    Returns:
        model (`PeftModel`):
            The new model.
    """

    with open(os.path.join(load_directory, "xlora_config.json"), "r") as f:
        conf = json.load(f)
        conf["device"] = torch.device(device)

        use_trainable_adapters = conf["use_trainable_adapters"]

        xlora_config = xLoRAConfig(**conf)

    if use_trainable_adapters:
        adapters_dict: Dict[str, str] = {name: os.path.join(load_directory, "adapters", name) for name in adapters}
    else:
        assert isinstance(adapters, dict)
        adapters_dict = adapters

    model_peft = add_xlora_to_model(model, xlora_config, adapters_dict, verbose)
    classifier: xLoRAClassifier = model_peft.internal_xlora_classifier  # type: ignore
    if from_safetensors:
        state_dict = safetensors.torch.load_file(  # type: ignore
            os.path.join(load_directory, "xlora_classifier.safetensors"),
            device=device,  # type: ignore
        )
    else:
        state_dict = torch.load(os.path.join(load_directory, "xlora_classifier.pt"))
    classifier.load_state_dict(state_dict)

    return model_peft<|MERGE_RESOLUTION|>--- conflicted
+++ resolved
@@ -1,10 +1,6 @@
 import json
 import os
-<<<<<<< HEAD
-from typing import Dict, List, Tuple, Union
-=======
-from typing import Dict, List, Optional, Union
->>>>>>> 6b2fbe15
+from typing import Dict, List, Union
 
 import peft
 import safetensors  # type: ignore
@@ -40,11 +36,11 @@
         if isinstance(module, lora.LoraLayer):
             if not scaling_keys:
                 scaling_keys = list(module.scaling.keys())  # NOTE(EricLBuehler): Python 3.7: dicts are ordered!
-<<<<<<< HEAD
 
         if isinstance(module, lora.Linear):
             assert scaling_keys is not None
             new_layer: Union[xLoRALinearLayer, xLoRAEmbeddingLayer, xLoRAConv2dLayer] = xLoRALinearLayer(
+                model=base,
                 target=module,
                 target_forward=module.forward,
                 scaling_keys=scaling_keys,
@@ -55,10 +51,7 @@
         elif isinstance(module, lora.Embedding):
             assert scaling_keys is not None
             new_layer = xLoRAEmbeddingLayer(
-=======
-            new_layer = xLoRALayer(
                 model=base,
->>>>>>> 6b2fbe15
                 target=module,
                 target_forward=module.forward,
                 scaling_keys=scaling_keys,
@@ -69,6 +62,7 @@
         elif isinstance(module, lora.Conv2d):
             assert scaling_keys is not None
             new_layer = xLoRAConv2dLayer(
+                model=base,
                 target=module,
                 target_forward=module.forward,
                 scaling_keys=scaling_keys,
@@ -130,8 +124,11 @@
             del kwargs_real["_xlora_classifier_inhibitor_flag"]
 
             model_peft.internal_xlora_scalings = (
-                torch.ones(batch_size, xlora_classifier.n_layers, xlora_classifier.n_classes, #requires_grad=True
-                           )
+                torch.ones(
+                    batch_size,
+                    xlora_classifier.n_layers,
+                    xlora_classifier.n_classes,  # requires_grad=True
+                )
                 / xlora_classifier.n_classes
             )  # TODO(EricLBuehler): is the requires_grad=True necessary?
 
