import json
import os
import pathlib
from typing import Dict, List, Optional, Union

import numpy
import peft
import safetensors  # type: ignore
import torch
import tqdm  # type: ignore
from peft.peft_model import PeftModel
from peft.tuners import lora
from transformers import PreTrainedModel  # type: ignore

from .xlora_classifier import InhibitorFlagPayload, xLoRAClassifier
from .xlora_config import xLoRAConfig
from .xlora_insertion import (
    BaseTunerWrapper,
    PeftModelWrapper,
    xLoRAConv2dLayer,
    xLoRAEmbeddingLayer,
    xLoRALinearLayer,
)


def convert_layers_to_xlora(
    base: PeftModel,
    verbose: bool,
    top_k_lora: Optional[int],
) -> int:
    """
    Returns the number of swapped layers.
    """
    assert isinstance(base.base_model, lora.LoraModel)
    total_swapped = 0

    scaling_keys = None
    for module in base.modules():
        if isinstance(module, lora.LoraLayer):
            if not scaling_keys:
                scaling_keys = list(module.scaling.keys())  # NOTE(EricLBuehler): Python 3.7: dicts are ordered!

        if isinstance(module, lora.Linear):
            assert scaling_keys is not None
            new_layer: Union[xLoRALinearLayer, xLoRAEmbeddingLayer, xLoRAConv2dLayer] = xLoRALinearLayer(
                model=base,
                target=module,
                target_forward=module.forward,
                layer_number=total_swapped,
                top_k_lora=top_k_lora,
            )
            module.forward = new_layer.forward  # type: ignore[method-assign]
            total_swapped += 1
        elif isinstance(module, lora.Embedding):
            assert scaling_keys is not None
            new_layer = xLoRAEmbeddingLayer(
                model=base,
                target=module,
                target_forward=module.forward,
                layer_number=total_swapped,
                top_k_lora=top_k_lora,
            )
            module.forward = new_layer.forward  # type: ignore[method-assign]
            total_swapped += 1
        elif isinstance(module, lora.Conv2d):
            assert scaling_keys is not None
            new_layer = xLoRAConv2dLayer(
                model=base,
                target=module,
                target_forward=module.forward,
                layer_number=total_swapped,
                top_k_lora=top_k_lora,
            )
            module.forward = new_layer.forward  # type: ignore[method-assign]
            total_swapped += 1

    if verbose:
        print(
            f"LoRA -> xLoRA complete: Swapped {total_swapped} LoRA layers (out of {len(list(base.modules()))} modules)."
        )

    return total_swapped


def add_xlora_to_model(
    model: PreTrainedModel,
    xlora_config: xLoRAConfig,
    adapters: Dict[str, str],
    verbose: bool = False,
) -> PeftModel:
    """
    This method converts all LoRA adapters to xLoRA layers, and it is one of the intended entrypoints
    for use of xLoRA. All LoRA adapters will be frozen, and the xLoRAClassifier is initialized.

    Args:
        model (`PreTrainedModel`):
            The model to add the LoRA adapters to. It may be modified in place.
        verbose (`bool`, defaults to `False`):
            Display tqdm, total swapping count.
        adapters (`dict`):
            Mapping of adapter names to the LoRA adapter id, as per PeftModel.load_adapter. *They will be automatically loaded*, to use as LoRA experts.
    Returns:
        model (`PeftModel`):
            The new model.
    """

    use_trainable_adapters = xlora_config.use_trainable_adapters
    if verbose:
        adapters_items = iter(tqdm.tqdm(adapters.items()))
    else:
        adapters_items = iter(adapters.items())
    first_item = next(adapters_items)
    model_peft = PeftModel.from_pretrained(model, first_item[1], first_item[0], is_trainable=use_trainable_adapters)

    for adapter_name, model_id in adapters_items:
        model_peft.load_adapter(model_id, adapter_name, is_trainable=use_trainable_adapters)

    model_peft.base_model.set_adapter(list(adapters.keys()))

    def hook(module, *args, **kwargs) -> None:
        args_real = args[0]
        kwargs_real: dict = args[1]
        kwargs_real.update(kwargs)

        xlora_classifier: xLoRAClassifier = model_peft.internal_xlora_classifier  # type: ignore

        if "_xlora_classifier_inhibitor_flag" in kwargs_real:
            payload: InhibitorFlagPayload = kwargs_real["_xlora_classifier_inhibitor_flag"]

            del kwargs_real["_xlora_classifier_inhibitor_flag"]

            model_peft.internal_xlora_scalings = torch.full(  # type: ignore
                (payload.batch_size, payload.seq_len, xlora_classifier.n_layers, xlora_classifier.n_classes),
                payload.override_scaling_pass_value,  # requires_grad=True
            )  # TODO(EricLBuehler): is the requires_grad=True necessary?

            return

        xlora_scalings = xlora_classifier.forward(
            *args_real,
            **kwargs_real,
        )
        # Set the scalings
        model_peft.internal_xlora_scalings = xlora_scalings

    model.register_forward_pre_hook(hook, with_kwargs=True, prepend=True)

    if not use_trainable_adapters:
        model_peft.base_model.eval()
        for name, param in model_peft.base_model.named_parameters():
            if "lora_" in name:
                param.requires_grad = False

    assert isinstance(model_peft.base_model, peft.tuners.lora.LoraModel)

    total_swapped = convert_layers_to_xlora(
        model_peft,
        verbose,
        xlora_config.top_k_lora,
    )

    n_classes = len(adapters)
    xlora_classifier = xLoRAClassifier(model_peft, xlora_config, n_classes, total_swapped)

    # Setup the internal state
    base_model_wrapper = BaseTunerWrapper(model_peft.base_model, xlora_classifier)
    model_peft.base_model.forward = base_model_wrapper.forward  # type: ignore[method-assign]

    peft_model_wrapper = PeftModelWrapper(
        model_peft, model_peft.save_pretrained, xlora_config, model_peft.get_nb_trainable_parameters
    )
    model_peft.save_pretrained = peft_model_wrapper.save_pretrained  # type: ignore[method-assign]

    assert not hasattr(model_peft, "set_use_trainable_adapters")
    model_peft.set_use_trainable_adapters = peft_model_wrapper.set_use_trainable_adapters  # type: ignore

    assert not hasattr(model_peft, "print_scalings_predictions")
    model_peft.print_scalings_predictions = peft_model_wrapper.print_scalings_predictions  # type: ignore

    assert not hasattr(model_peft, "enable_scalings_logging")
    model_peft.enable_scalings_logging = peft_model_wrapper.enable_scalings_logging  # type: ignore

    assert not hasattr(model_peft, "disable_scalings_logging")
    model_peft.disable_scalings_logging = peft_model_wrapper.disable_scalings_logging  # type: ignore

    assert not hasattr(model_peft, "flush_log_scalings")
    model_peft.flush_log_scalings = peft_model_wrapper.flush_log_scalings  # type: ignore

    assert not hasattr(model_peft, "set_scaling_pass_value")
    model_peft.set_scaling_pass_value = peft_model_wrapper.set_scaling_pass_value  # type: ignore

    model_peft.get_nb_trainable_parameters = peft_model_wrapper.get_nb_trainable_parameters  # type: ignore

    model_peft.print_trainable_parameters = peft_model_wrapper.print_trainable_parameters  # type: ignore

    # Setup the model internal state
    assert not hasattr(model_peft, "internal_xlora_classifier")
    model_peft.internal_xlora_classifier = xlora_classifier

    assert not hasattr(model_peft, "internal_xlora_scalings")
    model_peft.internal_xlora_scalings = None  # type: ignore

    return model_peft


def from_pretrained(
    load_directory: str,
    model: PreTrainedModel,
    adapters: Union[List[str], Dict[str, str]],
    device: str,
    verbose: bool = False,
    from_safetensors: bool = True,
) -> PeftModel:
    """
    Loads a pretrained classifier and potentially adapters from the specified folder while initializing the model. This is the counterpart to `save_pretrained`.
    If trainable adapters was enabled, those saved adapters will be loaded.

    This method is very similar to `add_xlora_to_model`: it converts all LoRA adapters to xLoRA layers, and it is one of
    the intended entrypoints for use of xLoRA. All LoRA adapters will be frozen, and the xLoRAClassifier is initialized.

    Args:
        load_directory (`str`):
            The directory to load the classifier weights from.
        model (`PreTrainedModel`):
            The model to add the LoRA adapters to. It may be modified in place.
        adapters (`list` or `dict`):
            List of adapter names (the keys of the adapters `dict` in `add_xlora_to_model`) OR Mapping of adapter names to the LoRA adapter id, as per PeftModel.load_adapter. *They will be automatically loaded*, to use as LoRA experts.
            Specify the list if the adapters were trainable.
        verbose (`bool`, defaults to `False`):
            Display tqdm, total swapping count.
        device (`str`):
            Device of the model, used to load the classifier.
        from_safetensors (`bool`, *optional*, defaults to True):
            Whether to load the classifier weights from a .pt or .safetensors file.
    Returns:
        model (`PeftModel`):
            The new model.
    """

    with open(os.path.join(load_directory, "xlora_config.json"), "r") as f:
        conf = json.load(f)
        conf["device"] = torch.device(device)

        use_trainable_adapters = conf["use_trainable_adapters"]

        xlora_config = xLoRAConfig(**conf)

    if use_trainable_adapters:
        adapters_dict: Dict[str, str] = {name: os.path.join(load_directory, "adapters", name) for name in adapters}
    else:
        assert isinstance(adapters, dict)
        adapters_dict = adapters

    model_peft = add_xlora_to_model(model, xlora_config, adapters_dict, verbose)
    classifier: xLoRAClassifier = model_peft.internal_xlora_classifier  # type: ignore
    if from_safetensors:
        state_dict = safetensors.torch.load_file(  # type: ignore
            os.path.join(load_directory, "xlora_classifier.safetensors"),
            device=device,  # type: ignore
        )
    else:
        state_dict = torch.load(os.path.join(load_directory, "xlora_classifier.pt"))
    classifier.load_state_dict(state_dict)

    return model_peft


<<<<<<< HEAD
def load_scalings_log(path: str, verbose: bool = False) -> List[torch.Tensor]:
    """
    Load the scalings log, with awareness to the two types.
=======
def load_scalings_log(path: str) -> List[torch.Tensor]:
    """
    Load the scalings log.
>>>>>>> c9638871

    Args:
        path (`str`):
            The path provided to `flush_log_scalings`.
<<<<<<< HEAD
        verbose (`bool`, defaults to `False`)
            Display tqdm.
    """

    output: List[torch.Tensor] = []
    if pathlib.Path(f"{path}-mapping.json").exists():
        with open(f"{path}-mapping.json", "r") as f:
            mapping: Dict[str, List[int]] = json.loads(f.read())

        mapping_full: Dict[int, torch.Tensor] = {}
        maxindex = -1

        if verbose:
            iterator = iter(tqdm.tqdm(mapping.items()))
        else:
            iterator = iter(mapping.items())

        for file, indices in iterator:
            npy_arr = numpy.load(file)
            torch_arr = torch.from_numpy(npy_arr)
            tensors = torch_arr.split(1, dim=0)
            for tensor, index in zip(tensors, indices):
                mapping_full[index] = tensor
                if index > maxindex:
                    maxindex = index

        for index in range(maxindex + 1):
            output.append(mapping_full[index])

    else:
        npy_arr = numpy.load(path)
        torch_arr = torch.from_numpy(npy_arr)
        output.extend(torch_arr.split(1, dim=0))

    return output
=======
    """

    npy_arr = numpy.load(path)
    torch_arr = torch.from_numpy(npy_arr)
    return torch_arr.split(1, dim=0)
>>>>>>> c9638871
<|MERGE_RESOLUTION|>--- conflicted
+++ resolved
@@ -3,6 +3,7 @@
 import pathlib
 from typing import Dict, List, Optional, Union
 
+import numpy
 import numpy
 import peft
 import safetensors  # type: ignore
@@ -265,20 +266,13 @@
     return model_peft
 
 
-<<<<<<< HEAD
 def load_scalings_log(path: str, verbose: bool = False) -> List[torch.Tensor]:
     """
     Load the scalings log, with awareness to the two types.
-=======
-def load_scalings_log(path: str) -> List[torch.Tensor]:
-    """
-    Load the scalings log.
->>>>>>> c9638871
 
     Args:
         path (`str`):
             The path provided to `flush_log_scalings`.
-<<<<<<< HEAD
         verbose (`bool`, defaults to `False`)
             Display tqdm.
     """
@@ -313,11 +307,4 @@
         torch_arr = torch.from_numpy(npy_arr)
         output.extend(torch_arr.split(1, dim=0))
 
-    return output
-=======
-    """
-
-    npy_arr = numpy.load(path)
-    torch_arr = torch.from_numpy(npy_arr)
-    return torch_arr.split(1, dim=0)
->>>>>>> c9638871
+    return output