--- conflicted
+++ resolved
@@ -20,6 +20,7 @@
   - Disable scalings logging, clearing the log.
 - `PeftModel.enable_scalings_logging()`
   - Enable scalings logging. Each time a forward pass occurs, the predicted scalings will be logged.
+  - Enable scalings logging. Each time a forward pass occurs, the predicted scalings will be logged.
 - `PeftModel.flush_log_scalings(path: str)`
   - Write the scalings log (a tensor of shape (num_logged, batch_size, seq_len, n_layers, n_classes)) to the specified path.
     If the tensor cannot be constructed, multiple files are written containing tensors of shape
@@ -39,11 +40,7 @@
   - Set the trainability of the adapters.
 - `PeftModel.set_scaling_pass_value(self, value: Union[Number, None])`
   - Manually set the scalings to a specific value during the scaling pass, forever. Call this function with None to enable the default  scalings.
-<<<<<<< HEAD
 - `xlora.load_scalings_log(path: str, verbose: bool = False) -> List[torch.Tensor]`
-=======
-- `xlora.load_scalings_log(path: str) -> List[torch.Tensor]`
->>>>>>> c9638871
   - Load the scalings log, with awareness to the two types.
 
 ### Scalings Logging
